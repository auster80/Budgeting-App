"""Tkinter application wiring for the budgeting desktop app."""

from __future__ import annotations

import threading
import tkinter as tk
from pathlib import Path
from tkinter import filedialog, messagebox, scrolledtext, ttk

from .ai import ClassificationResult
from .viewmodels import BudgetViewModel
from .widgets import CurrencyEntry, LabeledEntry, Table


class BudgetApp(tk.Tk):
    """Main application window."""

    def __init__(self, viewmodel: BudgetViewModel) -> None:
        super().__init__()
        self.title("Budgeting App")
        self.geometry("960x640")
        self.resizable(True, True)
        self.viewmodel = viewmodel
        self.category_lookup: dict[str, str] = {}
        self.category_name_by_id: dict[str, str] = {}
        self.status_var = tk.StringVar(value="Ready")
        self.ai_active = False
        self.ai_suggestions: dict[str, ClassificationResult] = {}
        self.ai_log_visible = False
        self._ai_worker_thread: threading.Thread | None = None
        self._ai_stop_event: threading.Event | None = None
        self._ai_refresh_pending = False
        self._suspend_ai_refresh = False

        self._configure_styles()
        self._build_menu()
        self._build_layout()

        self.viewmodel.add_listener(self._on_data_changed)
        self.viewmodel.load()

    # ------------------------------------------------------------------ #
    # Layout helpers
    # ------------------------------------------------------------------ #
    def _configure_styles(self) -> None:
        style = ttk.Style(self)
        style.theme_use("clam")
        style.configure("Card.TLabelframe", padding=12)
        style.configure("Card.TLabelframe.Label", font=("Segoe UI", 12, "bold"))
        style.configure("Primary.TButton", font=("Segoe UI", 10, "bold"))

    def _build_layout(self) -> None:
        container = ttk.Frame(self, padding=12)
        container.pack(fill="both", expand=True, padx=12, pady=8)

        container.columnconfigure(0, weight=1)
        container.columnconfigure(1, weight=1)
        container.rowconfigure(1, weight=1)

        self._build_totals_section(container)
        self._build_categories_section(container)
        self._build_transactions_section(container)

    def _build_totals_section(self, parent: ttk.Frame) -> None:
        totals_frame = ttk.Frame(parent)
        totals_frame.grid(row=0, column=0, columnspan=2, sticky="ew", pady=(0, 8))
        totals_frame.columnconfigure(0, weight=1)
        totals_frame.columnconfigure(1, weight=1)
        totals_frame.columnconfigure(2, weight=1)

        self.planned_total_var = tk.StringVar(value="0.00")
        self.actual_total_var = tk.StringVar(value="0.00")
        self.remaining_total_var = tk.StringVar(value="0.00")

        for idx, (label, var) in enumerate(
            [
                ("Planned Total:", self.planned_total_var),
                ("Actual Total:", self.actual_total_var),
                ("Remaining:", self.remaining_total_var),
            ]
        ):
            ttk.Label(totals_frame, text=label, font=("Segoe UI", 10, "bold")).grid(
                row=0, column=2 * idx, sticky="w"
            )
            ttk.Label(totals_frame, textvariable=var, font=("Consolas", 12)).grid(
                row=0, column=2 * idx + 1, sticky="w"
            )

        ttk.Button(
            totals_frame,
            text="Save Budget",
            command=self._save_budget,
            style="Primary.TButton",
        ).grid(row=0, column=6, sticky="e")

    def _build_categories_section(self, parent: ttk.Frame) -> None:
        categories_frame = ttk.Labelframe(
            parent,
            text="Budget Categories",
            style="Card.TLabelframe",
        )
        categories_frame.grid(row=1, column=0, sticky="nsew", padx=(0, 6))
        categories_frame.columnconfigure(0, weight=1)

        form = ttk.Frame(categories_frame)
        form.grid(row=0, column=0, sticky="ew", pady=(0, 8))
        form.columnconfigure(0, weight=1)
        form.columnconfigure(1, weight=1)

        self.category_name_input = LabeledEntry(form, label="Name")
        self.category_name_input.grid(row=0, column=0, sticky="ew")
        self.category_plan_input = CurrencyEntry(form, label="Planned Amount")
        self.category_plan_input.grid(row=0, column=1, sticky="ew")

        ttk.Button(
            form,
            text="Add Category",
            style="Primary.TButton",
            command=self._handle_add_category,
        ).grid(row=0, column=2, padx=(12, 0), sticky="ew")

        self.category_table = Table(
            categories_frame,
            columns=("name", "planned", "actual", "difference"),
            headings={
                "name": "Name",
                "planned": "Planned",
                "actual": "Actual",
                "difference": "Difference",
            },
        )
        self.category_table.grid(row=1, column=0, sticky="nsew")
        categories_frame.rowconfigure(1, weight=1)
        self.category_table.tree.bind("<<TreeviewSelect>>", self._handle_category_selection)

        ttk.Button(
            categories_frame,
            text="Delete Selected Category",
            command=self._handle_delete_category,
        ).grid(row=2, column=0, sticky="ew", pady=(6, 0))

    def _build_transactions_section(self, parent: ttk.Frame) -> None:
        transactions_frame = ttk.Labelframe(parent, text="Transactions", style="Card.TLabelframe")
        transactions_frame.grid(row=1, column=1, sticky="nsew", padx=(6, 0))
        transactions_frame.columnconfigure(0, weight=1)

        form = ttk.Frame(transactions_frame)
        form.grid(row=0, column=0, sticky="ew", pady=(0, 8))
        for idx in range(5):
            form.columnconfigure(idx, weight=1)

        self.txn_description_input = LabeledEntry(form, label="Description")
        self.txn_description_input.grid(row=0, column=0, sticky="ew")

        self.txn_amount_input = CurrencyEntry(form, label="Amount")
        self.txn_amount_input.grid(row=0, column=1, sticky="ew")

        self.txn_date_input = LabeledEntry(form, label="Date (YYYY-MM-DD)", width=14)
        self.txn_date_input.grid(row=0, column=2, sticky="ew")

        ttk.Label(form, text="Category").grid(row=1, column=0, sticky="w", pady=(6, 0))
        self.txn_category_input = ttk.Combobox(form, state="readonly")
        self.txn_category_input.grid(row=1, column=0, columnspan=2, sticky="ew", pady=(6, 0))

        ttk.Button(
            form,
            text="Add Transaction",
            style="Primary.TButton",
            command=self._handle_add_transaction,
        ).grid(row=1, column=2, sticky="ew", padx=(12, 0), pady=(6, 0))

        ttk.Button(
            form,
            text="Import CSV...",
            command=self._handle_import_csv,
        ).grid(row=1, column=3, sticky="ew", padx=(12, 0), pady=(6, 0))

        self.transaction_table = Table(
            transactions_frame,
            columns=(
                "occurred_on",
                "description",
<<<<<<< HEAD
                "company",
                "account",
                "category",
                "amount",
=======
                "account",
                "category",
                "amount",
                "suggestion",
                "apply",
>>>>>>> b71a8910
            ),
            headings={
                "occurred_on": "Date",
                "description": "Description",
                "company": "Company",
                "account": "Account",
                "category": "Category",
                "amount": "Amount",
                "suggestion": "AI Suggestion",
                "apply": "",
            },
            selectmode="extended",
            column_options={
                "amount": {"width": 100, "anchor": "e", "stretch": False},
                "apply": {"width": 60, "anchor": "center", "stretch": False},
                "suggestion": {"width": 160},
            },
        )
        self.transaction_table.grid(row=2, column=0, sticky="nsew")
        self.transaction_table.tree.bind("<ButtonRelease-1>", self._handle_transaction_click)
        transactions_frame.rowconfigure(2, weight=1)

        assign_frame = ttk.Frame(transactions_frame)
        assign_frame.grid(row=3, column=0, sticky="ew", pady=(6, 0))
        assign_frame.columnconfigure(1, weight=1)
        ttk.Label(assign_frame, text="Assign category to selected:").grid(row=0, column=0, sticky="w")
        self.assign_category_input = ttk.Combobox(assign_frame, state="readonly")
        self.assign_category_input.grid(row=0, column=1, sticky="ew", padx=(6, 6))
        ttk.Button(
            assign_frame,
            text="Assign",
            command=self._handle_assign_transaction_category,
        ).grid(row=0, column=2)

        self.ai_start_button = ttk.Button(
            assign_frame,
            text="Start AI Categorisation",
            command=self._start_ai_classification,
        )
        self.ai_start_button.grid(row=1, column=0, columnspan=2, sticky="ew", pady=(6, 0))

        self.ai_stop_button = ttk.Button(
            assign_frame,
            text="Stop AI Categorisation",
            command=self._stop_ai_classification,
            state="disabled",
        )
        self.ai_stop_button.grid(row=1, column=2, sticky="ew", pady=(6, 0))

        self.ai_log_button = ttk.Button(
            assign_frame,
            text="Show AI Log",
            command=self._toggle_ai_log,
        )
        self.ai_log_button.grid(row=2, column=0, columnspan=3, sticky="ew", pady=(6, 0))

        self.ai_log_frame = ttk.Labelframe(
            transactions_frame,
            text="AI Classification Log",
            style="Card.TLabelframe",
        )
        self.ai_log_frame.grid(row=4, column=0, sticky="nsew", pady=(6, 0))
        self.ai_log_frame.columnconfigure(0, weight=1)
        self.ai_log_text = scrolledtext.ScrolledText(
            self.ai_log_frame,
            height=10,
            wrap="word",
            state="disabled",
            font=("Consolas", 10),
        )
        self.ai_log_text.grid(row=0, column=0, sticky="nsew")
        self.ai_log_frame.rowconfigure(0, weight=1)
        self.ai_log_frame.grid_remove()

        ttk.Button(
            transactions_frame,
            text="Delete Selected Transaction",
            command=self._handle_delete_transaction,
        ).grid(row=5, column=0, sticky="ew", pady=(6, 0))

        status_bar = ttk.Label(self, textvariable=self.status_var, anchor="w", padding=(12, 4))
        status_bar.pack(fill="x", side="bottom")

    # ------------------------------------------------------------------ #
    # Event handlers
    # ------------------------------------------------------------------ #
    def _handle_add_category(self) -> None:
        name = self.category_name_input.get().strip()
        planned = self.category_plan_input.get().strip() or "0"
        if not name:
            messagebox.showinfo("Missing Data", "Please provide a category name.")
            return
        try:
            self.viewmodel.add_category(name, planned)
            self.category_name_input.set("")
            self.category_plan_input.set("")
            self._set_status(f"Added category '{name}'.")
        except ValueError:
            messagebox.showerror("Invalid Amount", "Planned amount must be numeric.")

    def _handle_delete_category(self) -> None:
        selected = self.category_table.tree.selection()
        if not selected:
            messagebox.showinfo("Select Category", "Select a category to delete.")
            return
        category_id = selected[0]
        if messagebox.askyesno("Delete Category", "Delete the selected category?"):
            self.viewmodel.delete_category(category_id)
            self._set_status("Category deleted.")

    def _handle_add_transaction(self) -> None:
        description = self.txn_description_input.get().strip()
        amount = self.txn_amount_input.get().strip()
        occurred_on = self.txn_date_input.get().strip()
        category_label = self.txn_category_input.get()

        if not description or not amount or not category_label:
            messagebox.showinfo(
                "Missing Data", "Description, amount, and category are required."
            )
            return
        category_id = self.category_lookup.get(category_label)
        if not category_id:
            messagebox.showerror("Unknown Category", "Select a valid category.")
            return
        try:
            self.viewmodel.add_transaction(
                description=description,
                amount=amount,
                category_id=category_id,
                occurred_on=occurred_on,
            )
            self.txn_description_input.set("")
            self.txn_amount_input.set("")
            self.txn_date_input.set("")
            self._set_status(f"Transaction '{description}' added.")
        except ValueError:
            messagebox.showerror("Invalid Amount", "Transaction amount must be numeric.")
        except Exception as exc:  # noqa: BLE001 - user-friendly message
            messagebox.showerror("Error", str(exc))

    def _handle_delete_transaction(self) -> None:
        selected = self.transaction_table.tree.selection()
        if not selected:
            messagebox.showinfo("Select Transaction", "Select a transaction to delete.")
            return
        transaction_id = selected[0]
        if messagebox.askyesno("Delete Transaction", "Delete the selected transaction?"):
            self.viewmodel.delete_transaction(transaction_id)
            self._set_status("Transaction deleted.")

    def _handle_assign_transaction_category(self) -> None:
        selected = self.transaction_table.tree.selection()
        if not selected:
            messagebox.showinfo("Select Transaction", "Select a transaction first.")
            return
        category_label = self.assign_category_input.get()
        if not category_label:
            messagebox.showinfo("Select Category", "Choose a category to assign.")
            return
        category_id = self.category_lookup.get(category_label)
        if not category_id:
            messagebox.showerror("Unknown Category", "Select a valid category.")
            return
        try:
            self.viewmodel.set_transactions_category(selected, category_id)
            self.transaction_table.tree.selection_set(())
            count = len(selected)
            label = "transaction" if count == 1 else "transactions"
            self._set_status(f"Assigned category to {count} {label}.")
        except KeyError as exc:  # noqa: BLE001
            messagebox.showerror("Error", str(exc))

    def _start_ai_classification(self) -> None:
        if self.ai_active:
            return
        self.ai_active = True
        self.ai_start_button.configure(state="disabled")
        self.ai_stop_button.configure(state="normal")
        self._set_status("AI classification started.")
        self.ai_suggestions.clear()
        self._apply_ai_suggestions_to_table()
        self.viewmodel.clear_ai_log()
        self.viewmodel.add_ai_log_entry("AI classification started by user.")
        self._refresh_ai_log()
        self._request_ai_refresh()

    def _stop_ai_classification(self) -> None:
        if not self.ai_active:
            return
        self.ai_active = False
        self.ai_start_button.configure(state="normal")
        self.ai_stop_button.configure(state="disabled")
        if self._ai_stop_event:
            self._ai_stop_event.set()
        if self._ai_worker_thread and self._ai_worker_thread.is_alive():
            self._ai_worker_thread.join(timeout=1.0)
        self._ai_worker_thread = None
        self._ai_stop_event = None
        self._ai_refresh_pending = False
        self._on_data_changed(self.viewmodel.ledger)
        self.viewmodel.add_ai_log_entry("AI classification stopped by user.")
        self._refresh_ai_log()
        self._set_status("AI classification stopped.")

    def _handle_transaction_click(self, event) -> None:
        tree = self.transaction_table.tree
        region = tree.identify_region(event.x, event.y)
        if region != "cell":
            return
        column = tree.identify_column(event.x)
        try:
            column_index = int(column.replace("#", "")) - 1
        except ValueError:
            return
        columns = tree["columns"]
        if column_index < 0 or column_index >= len(columns):
            return
        if columns[column_index] != "apply":
            return
        item_id = tree.identify_row(event.y)
        if not item_id:
            return
        suggestion = self.ai_suggestions.get(item_id)
        if not suggestion:
            return
        self._accept_ai_suggestion(item_id, suggestion.category_name)

    def _accept_ai_suggestion(self, transaction_id: str, category_name: str) -> None:
        try:
            created = self.viewmodel.accept_ai_suggestion(transaction_id, category_name)
        except Exception as exc:  # noqa: BLE001 - user-friendly message
            messagebox.showerror("Error", str(exc))
            return

        if created:
            self._set_status(
                f"Created category '{category_name}' and assigned it to the transaction."
            )
        else:
            self._set_status(f"Assigned suggested category '{category_name}'.")
        self.ai_suggestions.pop(transaction_id, None)

    def _handle_import_csv(self) -> None:
        file_path = filedialog.askopenfilename(
            title="Select CSV File",
            filetypes=(("CSV files", "*.csv"), ("All files", "*.*")),
        )
        if not file_path:
            self._set_status("Import cancelled.")
            return
        try:
            imported = self.viewmodel.import_transactions_from_csv(file_path)
        except Exception as exc:  # noqa: BLE001
            messagebox.showerror("Import Failed", str(exc))
            self._set_status("Import failed.")
            return
        if imported == 0:
            messagebox.showinfo("Import Complete", "No new transactions were imported.")
            self._set_status("No new transactions were imported.")
        else:
            messagebox.showinfo(
                "Import Complete",
                f"Imported {imported} transactions from the CSV file.",
            )
            short_name = Path(file_path).name
            self._set_status(f"Imported {imported} transactions from {short_name}.")

    def _save_budget(self) -> None:
        self.viewmodel.save()
        messagebox.showinfo("Budget Saved", "Budget data saved successfully.")
        self._set_status("Budget saved.")

    # ------------------------------------------------------------------ #
    # Data binding
    # ------------------------------------------------------------------ #
    def _on_data_changed(self, _ledger) -> None:
        categories = list(self.viewmodel.categories_for_table())
        transactions = list(self.viewmodel.transactions_for_table())

        self._prune_ai_suggestions()

        if self.ai_active and not self._suspend_ai_refresh:
            self._request_ai_refresh()
        self._suspend_ai_refresh = False

        self.category_table.populate(categories, key_field="category_id")
        self.transaction_table.populate(transactions, key_field="transaction_id")
        self._apply_ai_suggestions_to_table()

        planned_total = sum(float(row["planned"]) for row in categories)
        actual_total = sum(float(row["actual"]) for row in categories)
        self.planned_total_var.set(f"{planned_total:.2f}")
        self.actual_total_var.set(f"{actual_total:.2f}")
        self.remaining_total_var.set(f"{(planned_total - actual_total):.2f}")

        self.category_lookup = {row["name"]: row["category_id"] for row in categories}
        self.category_name_by_id = {row["category_id"]: row["name"] for row in categories}
        self.txn_category_input.configure(values=list(self.category_lookup.keys()))
        self.assign_category_input.configure(values=list(self.category_lookup.keys()))
        self._set_status("Budget data loaded.")
        self._refresh_ai_log()

    def _apply_ai_suggestions_to_table(self) -> None:
        """Populate the AI suggestion column for the rendered transactions."""

        if not hasattr(self, "transaction_table"):
            return

        tree = self.transaction_table.tree
        columns = set(tree["columns"])
        if "suggestion" not in columns or "apply" not in columns:
            return

        for item_id in tree.get_children(""):
            self._update_ai_row(item_id, self.ai_suggestions.get(item_id))

    def _prune_ai_suggestions(self) -> None:
        if not self.ai_suggestions:
            return
        valid_unassigned = {
            txn.transaction_id
            for txn in self.viewmodel.ledger.transactions
            if txn.transaction_id and not txn.category_id
        }
        stale_ids = [
            transaction_id
            for transaction_id in list(self.ai_suggestions)
            if transaction_id not in valid_unassigned
        ]
        for transaction_id in stale_ids:
            self.ai_suggestions.pop(transaction_id, None)

    def _update_ai_row(
        self, transaction_id: str, suggestion: ClassificationResult | None
    ) -> None:
        if not hasattr(self, "transaction_table"):
            return
        tree = self.transaction_table.tree
        if not tree.exists(transaction_id):
            return
        if suggestion:
            tree.set(transaction_id, "suggestion", self._format_ai_suggestion(suggestion))
            tree.set(transaction_id, "apply", "✅")
        else:
            tree.set(transaction_id, "suggestion", "")
            tree.set(transaction_id, "apply", "")

    @staticmethod
    def _format_ai_suggestion(suggestion: ClassificationResult) -> str:
        return f"{suggestion.category_name} ({suggestion.confidence:.0%})"

    def _on_partial_ai_suggestion(
        self, transaction_id: str, suggestion: ClassificationResult
    ) -> None:
        if not self.ai_active:
            return
        if not self._transaction_is_unassigned(transaction_id):
            self.ai_suggestions.pop(transaction_id, None)
            self._update_ai_row(transaction_id, None)
            return
        self.ai_suggestions[transaction_id] = suggestion
        self._update_ai_row(transaction_id, suggestion)

    def _transaction_is_unassigned(self, transaction_id: str) -> bool:
        for txn in self.viewmodel.ledger.transactions:
            if txn.transaction_id == transaction_id:
                return not txn.category_id
        return False

    def _handle_category_selection(self, _event) -> None:
        selected = self.category_table.tree.selection()
        if not selected:
            return
        category_id = selected[0]
        category_name = self.category_name_by_id.get(category_id)
        if not category_name:
            return
        self.assign_category_input.set(category_name)

    def _build_menu(self) -> None:
        menu_bar = tk.Menu(self)
        file_menu = tk.Menu(menu_bar, tearoff=0)
        file_menu.add_command(label="Import CSV...", command=self._handle_import_csv)
        file_menu.add_command(label="Save Budget", command=self._save_budget)
        file_menu.add_separator()
        file_menu.add_command(label="Exit", command=self.destroy)
        menu_bar.add_cascade(label="File", menu=file_menu)

        help_menu = tk.Menu(menu_bar, tearoff=0)
        help_menu.add_command(label="About", command=self._show_about_dialog)
        menu_bar.add_cascade(label="Help", menu=help_menu)

        self.config(menu=menu_bar)

    def _show_about_dialog(self) -> None:
        messagebox.showinfo(
            "About Budgeting App",
            "Budgeting App\nKeep track of categories, transactions, and imports.\n",
        )

    def _set_status(self, message: str) -> None:
        self.status_var.set(message)

    def _toggle_ai_log(self) -> None:
        self.ai_log_visible = not self.ai_log_visible
        if self.ai_log_visible:
            self.ai_log_frame.grid()
            self.ai_log_button.configure(text="Hide AI Log")
            self._refresh_ai_log()
        else:
            self.ai_log_frame.grid_remove()
            self.ai_log_button.configure(text="Show AI Log")

    def _refresh_ai_log(self) -> None:
        if not hasattr(self, "ai_log_text"):
            return
        entries = self.viewmodel.get_ai_log()
        self.ai_log_text.configure(state="normal")
        self.ai_log_text.delete("1.0", tk.END)
        if entries:
            self.ai_log_text.insert("1.0", "\n".join(entries) + "\n")
        self.ai_log_text.configure(state="disabled")
        if self.ai_log_visible:
            self.ai_log_text.see(tk.END)

    def _request_ai_refresh(self) -> None:
        if not self.ai_active:
            return
        self._ai_refresh_pending = True
        if not self._ai_worker_thread or not self._ai_worker_thread.is_alive():
            self._launch_ai_worker()

    def _launch_ai_worker(self) -> None:
        if not self.ai_active or not self._ai_refresh_pending:
            return
        stop_event = threading.Event()
        self._ai_stop_event = stop_event
        self._ai_refresh_pending = False

        def worker() -> None:
            collected: dict[str, ClassificationResult] = {}

            def log_message(message: str) -> None:
                self.viewmodel.add_ai_log_entry(message)
                self.after(0, self._refresh_ai_log)

            def should_abort() -> bool:
                return stop_event.is_set() or not self.ai_active

            def handle_suggestion(transaction_id: str, result: ClassificationResult) -> None:
                collected[transaction_id] = result
                self.after(
                    0,
                    lambda tid=transaction_id, res=result: self._on_partial_ai_suggestion(
                        tid, res
                    ),
                )

            try:
                suggestions = self.viewmodel.suggest_categories_for_unassigned(
                    logger=log_message,
                    should_abort=should_abort,
                    on_suggestion=handle_suggestion,
                )
            except Exception as exc:  # noqa: BLE001 - surface unexpected failures
                self.viewmodel.add_ai_log_entry(f"AI classification error: {exc}")
                suggestions = {}
            finally:
                self.after(0, self._refresh_ai_log)

            if should_abort():
                self.after(0, lambda: self._on_ai_worker_finished(collected, stop_event))
                return

            final_results = suggestions or collected
            self.after(0, lambda: self._on_ai_worker_finished(final_results, stop_event))

        thread = threading.Thread(target=worker, daemon=True)
        self._ai_worker_thread = thread
        thread.start()

    def _on_ai_worker_finished(
        self, suggestions: dict[str, ClassificationResult], stop_event: threading.Event
    ) -> None:
        if self._ai_stop_event is stop_event and self.ai_active:
            filtered = {
                txn_id: result
                for txn_id, result in suggestions.items()
                if self._transaction_is_unassigned(txn_id)
            }
            self.ai_suggestions = filtered
            self._suspend_ai_refresh = True
            self._on_data_changed(self.viewmodel.ledger)

        if self._ai_stop_event is stop_event:
            self._ai_worker_thread = None
            self._ai_stop_event = None
            if self.ai_active and self._ai_refresh_pending:
                self._launch_ai_worker()

def run_app(data_file: str | None = None) -> None:
    """Convenience helper to start the Tkinter loop."""
    viewmodel = BudgetViewModel(data_file=data_file)
    app = BudgetApp(viewmodel)
    app.mainloop()<|MERGE_RESOLUTION|>--- conflicted
+++ resolved
@@ -180,18 +180,15 @@
             columns=(
                 "occurred_on",
                 "description",
-<<<<<<< HEAD
                 "company",
                 "account",
                 "category",
                 "amount",
-=======
                 "account",
                 "category",
                 "amount",
                 "suggestion",
                 "apply",
->>>>>>> b71a8910
             ),
             headings={
                 "occurred_on": "Date",
